package query

import (
	"github.com/authzed/spicedb/internal/caveats"
	core "github.com/authzed/spicedb/pkg/proto/core/v1"
	"github.com/authzed/spicedb/pkg/spiceerrors"
)

// Arrow is an iterator that represents the set of paths that
// follow from a walk in the graph.
//
// Ex: `folder->owner` and `left->right`
type Arrow struct {
	left  Iterator
	right Iterator
}

var _ Iterator = &Arrow{}

func NewArrow(left, right Iterator) *Arrow {
	return &Arrow{
		left:  left,
		right: right,
	}
}

func (a *Arrow) CheckImpl(ctx *Context, resources []Object, subject ObjectAndRelation) (PathSeq, error) {
	// TODO -- the ordering, directionality, batching, everything can depend on other statistics.
	//
	// There are three major strategies:
	// - IterSubjects on the left, Check on the right (as per this implementation)
	// - IterResources on the right, Check on the left
	// - IterSubjects on left, IterResources on right, and intersect the two iterators here (especially if they are known to be sorted)
	//
	// But for now, this is a proof-of-concept, so the first one, one-by-one (no batching).
	// This is going to be the crux of a lot of statistics optimizations -- statistics often
	// don't restructure the tree, but can affect the best way to evaluate the tree, sometimes dynamically.

<<<<<<< HEAD
	return func(yield func(*Path, error) bool) {
		ctx.TraceStep(a, "processing %d resources", len(resources))

		totalResultPaths := 0
		for resourceIdx, resource := range resources {
			ctx.TraceStep(a, "processing resource %d: %s:%s", resourceIdx, resource.ObjectType, resource.ObjectID)

			subit, err := ctx.IterSubjects(a.left, resource)
=======
	return func(yield func(Path, error) bool) {
		for _, resource := range resources {
			subit, err := a.left.IterSubjectsImpl(ctx, resource)
>>>>>>> 041455ae
			if err != nil {
				yield(Path{}, err)
				return
			}

			leftPathCount := 0
			for path, err := range subit {
				if err != nil {
					yield(Path{}, err)
					return
				}
				leftPathCount++

				checkResources := []Object{GetObject(path.Subject)}
				ctx.TraceStep(a, "checking right side for subject %s:%s", path.Subject.ObjectType, path.Subject.ObjectID)

				checkit, err := ctx.Check(a.right, checkResources, subject)
				if err != nil {
					yield(Path{}, err)
					return
				}

				rightPathCount := 0
				for checkPath, err := range checkit {
					if err != nil {
						yield(Path{}, err)
						return
					}
					rightPathCount++

					// Combine caveats from both sides using Path-based approach
					// For arrow operations (left->right), both conditions must be satisfied (AND logic)
					var combinedCaveat *core.CaveatExpression
					if path.Caveat != nil && checkPath.Caveat != nil {
						// Both sides have caveats - create combined caveat expression
						combinedCaveat = caveats.And(path.Caveat, checkPath.Caveat)
					} else if path.Caveat != nil {
						// Only left side has caveat
						combinedCaveat = path.Caveat
					} else if checkPath.Caveat != nil {
						// Only right side has caveat
						combinedCaveat = checkPath.Caveat
					}
					// else both are nil, combinedCaveat remains nil

					// Create combined path with resource from left and subject from right
					combinedPath := Path{
						Resource:   path.Resource,
						Relation:   path.Relation,
						Subject:    checkPath.Subject,
						Caveat:     combinedCaveat,
						Expiration: checkPath.Expiration,
						Integrity:  checkPath.Integrity,
						Metadata:   make(map[string]any),
					}

					totalResultPaths++
					if !yield(combinedPath, nil) {
						return
					}
				}

				ctx.TraceStep(a, "right side returned %d paths for subject %s:%s", rightPathCount, path.Subject.ObjectType, path.Subject.ObjectID)
			}

			ctx.TraceStep(a, "left side returned %d paths for resource %s:%s", leftPathCount, resource.ObjectType, resource.ObjectID)
		}

		ctx.TraceStep(a, "arrow completed with %d total result paths", totalResultPaths)
	}, nil
}

func (a *Arrow) IterSubjectsImpl(ctx *Context, resource Object) (PathSeq, error) {
	return nil, spiceerrors.MustBugf("unimplemented")
}

func (a *Arrow) IterResourcesImpl(ctx *Context, subject ObjectAndRelation) (PathSeq, error) {
	return nil, spiceerrors.MustBugf("unimplemented")
}

func (a *Arrow) Clone() Iterator {
	return &Arrow{
		left:  a.left.Clone(),
		right: a.right.Clone(),
	}
}

func (a *Arrow) Explain() Explain {
	return Explain{
		Name:       "Arrow",
		Info:       "Arrow",
		SubExplain: []Explain{a.left.Explain(), a.right.Explain()},
	}
}<|MERGE_RESOLUTION|>--- conflicted
+++ resolved
@@ -36,8 +36,7 @@
 	// This is going to be the crux of a lot of statistics optimizations -- statistics often
 	// don't restructure the tree, but can affect the best way to evaluate the tree, sometimes dynamically.
 
-<<<<<<< HEAD
-	return func(yield func(*Path, error) bool) {
+	return func(yield func(Path, error) bool) {
 		ctx.TraceStep(a, "processing %d resources", len(resources))
 
 		totalResultPaths := 0
@@ -45,11 +44,6 @@
 			ctx.TraceStep(a, "processing resource %d: %s:%s", resourceIdx, resource.ObjectType, resource.ObjectID)
 
 			subit, err := ctx.IterSubjects(a.left, resource)
-=======
-	return func(yield func(Path, error) bool) {
-		for _, resource := range resources {
-			subit, err := a.left.IterSubjectsImpl(ctx, resource)
->>>>>>> 041455ae
 			if err != nil {
 				yield(Path{}, err)
 				return
